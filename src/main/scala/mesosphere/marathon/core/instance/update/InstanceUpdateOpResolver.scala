--- conflicted
+++ resolved
@@ -9,10 +9,6 @@
 import mesosphere.marathon.core.instance.{Goal, Instance}
 import mesosphere.marathon.core.instance.Instance.InstanceState
 import mesosphere.marathon.core.instance.update.InstanceUpdateOperation._
-<<<<<<< HEAD
-import mesosphere.marathon.core.task.tracker.InstanceTracker.InstancesBySpec
-=======
->>>>>>> d7f302d7
 import mesosphere.marathon.state.Timestamp
 
 /**
@@ -29,39 +25,23 @@
     * violated the future will fail with an [[IllegalStateException]], otherwise the operation
     * will be applied and result in an [[InstanceUpdateEffect]].
     */
-<<<<<<< HEAD
-  def resolve(instancesBySpec: InstancesBySpec, op: InstanceUpdateOperation): InstanceUpdateEffect = {
-    op match {
-      case op: Schedule =>
-        // TODO(karsten): Create events
-        createInstance(instancesBySpec, op.instanceId){
-=======
   def resolve(maybeInstance: Option[Instance], op: InstanceUpdateOperation): InstanceUpdateEffect = {
     op match {
       case op: Schedule =>
         // TODO(karsten): Create events
         createInstance(maybeInstance){
->>>>>>> d7f302d7
           InstanceUpdateEffect.Update(op.instance, oldState = None, Seq.empty)
         }
 
       case op: Provision =>
-<<<<<<< HEAD
-        updateExistingInstance(instancesBySpec, op.instanceId) { oldInstance =>
-=======
         updateExistingInstance(maybeInstance, op.instanceId) { oldInstance =>
->>>>>>> d7f302d7
           // TODO(karsten): Create events
           InstanceUpdateEffect.Update(op.instance, oldState = Some(oldInstance), Seq.empty)
         }
 
       case RescheduleReserved(instance, runSpecVersion) =>
         // TODO(alena): Create events
-<<<<<<< HEAD
-        updateExistingInstance(instancesBySpec, op.instanceId) { i =>
-=======
         updateExistingInstance(maybeInstance, op.instanceId) { i =>
->>>>>>> d7f302d7
           InstanceUpdateEffect.Update(
             i.copy(
               state = InstanceState(Condition.Scheduled, Timestamp.now(), None, None, Goal.Running),
@@ -71,14 +51,13 @@
         }
 
       case op: MesosUpdate =>
-<<<<<<< HEAD
-        updateExistingInstance(instancesBySpec, op.instanceId)(updater.mesosUpdate(_, op))
+        updateExistingInstance(maybeInstance, op.instanceId)(updater.mesosUpdate(_, op))
 
       case op: ReservationTimeout =>
-        updateExistingInstance(instancesBySpec, op.instanceId)(updater.reservationTimeout(_, clock.now()))
+        updateExistingInstance(maybeInstance, op.instanceId)(updater.reservationTimeout(_, clock.now()))
 
       case op: GoalChange =>
-        updateExistingInstance(instancesBySpec, op.instanceId) {
+        updateExistingInstance(maybeInstance, op.instanceId) {
           case i: Instance if i.state.goal != op.goal =>
             val updatedInstance = i.copy(state = i.state.copy(goal = op.goal))
             val event = new InstanceGoalChanged(updatedInstance)
@@ -90,34 +69,12 @@
         }
 
       case op: Reserve =>
-        updateExistingInstance(instancesBySpec, op.instanceId) { _ =>
-=======
-        updateExistingInstance(maybeInstance, op.instanceId)(updater.mesosUpdate(_, op))
-
-      case op: ReservationTimeout =>
-        updateExistingInstance(maybeInstance, op.instanceId)(updater.reservationTimeout(_, clock.now()))
-
-      case op: GoalChange =>
-        updateExistingInstance(maybeInstance, op.instanceId)(i => {
-          val updatedInstance = i.copy(state = i.state.copy(goal = op.goal))
-          val events = InstanceChangedEventsGenerator.events(updatedInstance, task = None, clock.now(), previousCondition = Some(i.state.condition))
-
-          logger.info(s"Updating goal of instance ${i.instanceId} to ${op.goal}")
-          InstanceUpdateEffect.Update(updatedInstance, oldState = Some(i), events = Nil)
-        })
-
-      case op: Reserve =>
         updateExistingInstance(maybeInstance, op.instanceId) { _ =>
->>>>>>> d7f302d7
           updater.reserve(op, clock.now())
         }
 
       case op: ForceExpunge =>
-<<<<<<< HEAD
-        instancesBySpec.instance(op.instanceId) match {
-=======
         maybeInstance match {
->>>>>>> d7f302d7
           case Some(existingInstance) =>
             updater.forceExpunge(existingInstance, clock.now())
 
@@ -138,13 +95,8 @@
     * @param applyOperation the operation that shall be applied to the instance
     * @return The [[InstanceUpdateEffect]] that results from applying the given operation.
     */
-<<<<<<< HEAD
-  private[this] def updateExistingInstance(instancesBySpec: InstancesBySpec, id: Instance.Id)(applyOperation: Instance => InstanceUpdateEffect): InstanceUpdateEffect = {
-    instancesBySpec.instance(id) match {
-=======
   private[this] def updateExistingInstance(maybeInstance: Option[Instance], id: Instance.Id)(applyOperation: Instance => InstanceUpdateEffect): InstanceUpdateEffect = {
     maybeInstance match {
->>>>>>> d7f302d7
       case Some(existingInstance) =>
         applyOperation(existingInstance)
 
@@ -162,15 +114,9 @@
     * @param applyOperation the operation that will create the instance.
     * @return The [[InstanceUpdateEffect]] that results from applying the given operation.
     */
-<<<<<<< HEAD
-  private[this] def createInstance(instancesBySpec: InstancesBySpec, id: Instance.Id)(applyOperation: => InstanceUpdateEffect): InstanceUpdateEffect = {
-    instancesBySpec.instance(id) match {
-      case Some(_) =>
-=======
   private[this] def createInstance(maybeInstance: Option[Instance])(applyOperation: => InstanceUpdateEffect): InstanceUpdateEffect = {
     maybeInstance match {
       case Some(instance) =>
->>>>>>> d7f302d7
         InstanceUpdateEffect.Failure(
           new IllegalStateException(s"${instance.instanceId} of app [${instance.runSpecId}] already exists"))
 
